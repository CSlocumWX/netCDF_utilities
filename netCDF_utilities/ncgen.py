"""
Generates a NetCDF file

Attributes
----------
_standard_global_attr : list
    List of the CF complaint NetCDF standard global attributes
"""
from __future__ import division, print_function, absolute_import
import netCDF4
import datetime
import numpy as np
import os
import warnings

_standard_global_attr = [
    'title', 'institution', 'source', 'history', 'references', 'comments',
    'Conventions'
]
_acdd_global_attr = [
    'summary', 'id', 'naming_authority', 'source', 'processing_level',
    'acknowledgment', 'license', 'standard_name_vocabulary', 'date_created',
    'creator_name', 'creator_email', 'creator_url', 'project', 'publisher_name',
    'publisher_email', 'publisher_url', 'geospatial_bounds',
    'geospatial_bounds_crs', 'geospatial_bounds_vertical_crs',
    'geospatial_lat_min', 'geospatial_lat_max', 'geospatial_lon_min',
    'geospatial_lon_max', 'geospatial_vertical_min', 'geospatial_vertical_max',
    'geospatial_vertical_positive', 'time_coverage_start', 'time_coverage_end',
    'time_coverage_duration', 'time_coverage_resolution', 'creator_type',
    'creator_institution', 'publisher_type', 'publisher_institution', 'program',
    'contributor_name', 'contributor_role', 'geospatial_lat_units',
    'geospatial_lat_resolution', 'geospatial_lon_units',
    'geospatial_lon_resolution', 'geospatial_vertical_units',
    'geospatial_vertical_resolution', 'date_modified', 'date_issued',
    'date_metadata_modified', 'product_version', 'keywords_vocabulary',
    'platform', 'platform_vocabulary', 'instrument', 'instrument_vocabulary',
    'cdm_data_type', 'metadata_link', 'keywords', 'keyword_vocabulary',
    'contributor_url', 'contributor_type', 'contributor_institution',
    'contributor_email'
]

_NC4_OPTIONS = [
    'zlib', 'complevel', 'shuffle', 'least_significant_digit', 'fill_value'
]
_NOT_ATTRS = ['size', 'dtype', 'dat', 'dim', 'var'] + _NC4_OPTIONS
_SCALAR_TYPES = [float, int, np.float, np.int]
_ARRAY_TYPES = [np.ndarray, np.ma.core.MaskedArray, list, tuple]
_STR_TYPES = [str, np.str, np.character, np.unicode]


def _create_var(nc_fid, name, dtype, dimensions=None, attributes=None):
    if dimensions is None:
        dimensions = ()
    if attributes is None:
        attributes = {}
    else:
        attributes = {
            key: value
            for key, value in attributes.items() if key in _NC4_OPTIONS
        }
    var = nc_fid.createVariable(name, dtype, dimensions, **attributes)
    return var


def ncgen(filename,
          data,
          nc_config,
          nc_format='NETCDF4',
          return_instance=False,
          clobber=False):
    """
    generates a NetCDF file based on a given data and configuration file

    Parameters
    ----------
    filename : str
        string containing the filename and path
    data : dict
        Python dictionary containing appropriate data
    nc_config : dict or file path
        Configuration options for globel attributes,
        dimensions, and variables
        Either as a dict or toml/json file
    nc_format : str (default='NETCDF4')
        See netCDF4 documentation for options
    return_instance : Boolean
        If you plan to append, get the instance of the NetCDF object
    clobber : Boolean
        netCDF4 can't open or delete bad NetCDF files. As a safeguard,
        the files must be manually removed
    """
    if os.path.exists(filename):
        if clobber:
            os.remove(filename)
        else:
            raise IOError("NetCDF file already exists: %s" % filename)
    if nc_format not in netCDF4._netCDF4._format_dict:
        raise ValueError(nc_format + " not a valid netCDF4 module format")
    if not isinstance(nc_config, dict):
        from collections import OrderedDict
        ext = os.path.basename(nc_config).split('.')[-1]
        if ext == 'json':
            import json
            nc_config = json.load(open(nc_config, 'r'),
                                  object_pairs_hook=OrderedDict)
        elif ext == 'toml':
            import toml
            nc_config = toml.load(open(nc_config, 'r'), _dict=OrderedDict)
        else:
            raise IOError(
                "The following file extension for the configuration file is not supported: "
                + ext)
    nc_fid = netCDF4.Dataset(filename,
                             mode='w',
                             clobber=clobber,
                             format=nc_format)
    nc_attrs = nc_config['global_attributes']
    for global_attr in nc_attrs:
        if global_attr not in _standard_global_attr + _acdd_global_attr:
            warnings.warn(
                "%s not in list of standard global attributes or ACDD" %
                global_attr)
        setattr(nc_fid, global_attr, nc_attrs[global_attr])
    date_created = "%sZ" % datetime.datetime.utcnow().isoformat(
        sep='T', timespec='milliseconds')
    history = 'Created ' + date_created
    if 'history' in nc_attrs:
        history += ' ' + nc_attrs['history']
    nc_fid.history = history
    nc_fid.date_created = date_created
    nc_fid.date_modified = date_created

    if 'global_attributes' in data:
        for attr in data['global_attributes']:
            setattr(nc_fid, attr, data['global_attributes'][attr])
    if 'groups' in nc_config:
        for groupname in nc_config['groups']:
            group = nc_fid.createGroup(groupname)
            _add_to_group(group, data['groups'][groupname],
                          nc_config['groups'][groupname], nc_format)
    else:
        _add_to_group(nc_fid, data, nc_config, nc_format)
    nc_fid.close()
    if return_instance:
        nc_fid = netCDF4.Dataset(filename, mode='a')
        return nc_fid


def _add_to_group(group, data, config, nc_format):
    def _add_attribute(obj, attribute, attribute_value, dtype):
        if attribute not in [
                "add_offset", "scale_factor", "least_significant_digit",
                "actual_range"
        ]:
            if any([
                    isinstance(attribute_value, current_type)
                    for current_type in _SCALAR_TYPES
            ]):
                attribute_value = np.dtype(dtype).type(attribute_value)
            elif any([
                    isinstance(attribute_value, current_type)
                    for current_type in _ARRAY_TYPES
            ]):
                attribute_value = np.ma.array(attribute_value, dtype=dtype)
        obj.setncattr(attribute, attribute_value)

    if 'attributes' in config:
        attrs = config['attributes']
        for attr in attrs:
            group.setncattr(attr, attrs[attr])
    nc_dims = config['dimensions']
    for dim in nc_dims:
        ncattrs = list(nc_dims[dim].keys())
        if 'size' in ncattrs:
            group.createDimension(dim, nc_dims[dim]['size'])
        elif 'dat' in ncattrs and any([
                isinstance(data[nc_dims[dim]['dat']], current_type)
                for current_type in _ARRAY_TYPES
        ]):
            group.createDimension(dim,
                                  np.ma.array(data[nc_dims[dim]['dat']]).size)
        elif 'dat' in ncattrs and any([
                isinstance(data[nc_dims[dim]['dat']], current_type)
                for current_type in _SCALAR_TYPES
        ]):
            group.createDimension(dim, data[nc_dims[dim]['dat']])
        else:
            group.createDimension(dim, None)
        var_create = True
        if 'var' in ncattrs:
            var_create = nc_dims[dim]['var']
        if var_create:
            dtype = np.dtype(nc_dims[dim]['dtype'])
            nc_dim = _create_var(group,
                                 name=dim,
                                 dtype=np.dtype(nc_dims[dim]['dtype']),
                                 dimensions=(dim),
                                 attributes=nc_dims[dim])
            for ncattr in ncattrs:
                if ncattr not in _NOT_ATTRS:
                    _add_attribute(nc_dim, ncattr, nc_dims[dim][ncattr], dtype)
                elif ncattr == 'dat':
                    group.variables[dim][:] = data[nc_dims[dim]['dat']]
    nc_vars = config['variables']
    for var in nc_vars:
        # get data type if defined for variable
        if nc_vars[var]['dtype'] == 'str':
            if nc_format != 'NETCDF4':
                dtype = 'c'
            else:
                dtype = np.str
        else:
            dtype = np.dtype(nc_vars[var]['dtype'])
        # get fill value if defined for variable
        fill_value = None
        for key in nc_vars[var]:
            if key in ['fill_value', '_FillValue']:
                fill_value = nc_vars[var][key]
                break
        # get the dimensions for the variable
        has_dim = 'dim' in nc_vars[var]
        if has_dim:
            dimensions = nc_vars[var]['dim']
            assert all(dim in nc_dims for dim in dimensions), \
                "One of the dimensions for %s does not exist" % var
            nc_var = _create_var(group,
                                 name=var,
                                 dtype=dtype,
                                 dimensions=(dimensions),
                                 attributes=nc_vars[var])
        else:
            if dtype == 'c':
                size = len(data[var])
                name = "strdim%02d" % size
                if name not in nc_vars:
                    group.createDimension(name, size)
                nc_var = _create_var(group,
                                     name=var,
                                     dtype=dtype,
                                     dimensions=(name, ),
                                     attributes=nc_vars[var])
            else:
<<<<<<< HEAD
                nc_var = _create_var(group, name=var, dtype=dtype, attributes=nc_vars[var])
        # add the attributes to the variable
=======
                nc_var = _create_var(group,
                                     name=var,
                                     dtype=dtype,
                                     attributes=nc_vars[var])
>>>>>>> f68bd6e5
        for ncattr in list(nc_vars[var].keys()):
            if ncattr not in _NOT_ATTRS:
                attr_value = nc_vars[var][ncattr]
                _add_attribute(nc_var, ncattr, attr_value, dtype)
        # get the data if it exists
        if var in data:
            if dtype == 'c':
                data_entry = netCDF4.stringtoarr(data[var], len(data[var]))
                for count, char in enumerate(data[var]):
                    group.variables[var][count] = data_entry[count]
            else:
                data_entry = data[var]
                if has_dim:
                    if any(
                        [dtype is current_type for current_type in _STR_TYPES]):
                        group.variables[var][:] = np.array(data_entry.data)
                    else:
                        data_entry = np.ma.array(data_entry)
                        if fill_value is not None:
                            data_entry = data_entry.filled(fill_value)
                        group.variables[var][:] = data_entry
                else:
                    group.variables[var][0] = data_entry<|MERGE_RESOLUTION|>--- conflicted
+++ resolved
@@ -240,15 +240,11 @@
                                      dimensions=(name, ),
                                      attributes=nc_vars[var])
             else:
-<<<<<<< HEAD
-                nc_var = _create_var(group, name=var, dtype=dtype, attributes=nc_vars[var])
-        # add the attributes to the variable
-=======
                 nc_var = _create_var(group,
                                      name=var,
                                      dtype=dtype,
                                      attributes=nc_vars[var])
->>>>>>> f68bd6e5
+        # add the attributes to the variable
         for ncattr in list(nc_vars[var].keys()):
             if ncattr not in _NOT_ATTRS:
                 attr_value = nc_vars[var][ncattr]
