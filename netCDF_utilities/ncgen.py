"""
Generates a NetCDF file

Attributes
----------
_standard_global_attr : list
    List of the CF complaint NetCDF standard global attributes
"""
from __future__ import division, print_function, absolute_import
import netCDF4
import datetime
import numpy as np
import os
import warnings

_standard_global_attr = ['title', 'institution', 'source', 'history',
                         'references', 'comments', 'Conventions']
_NC4_OPTIONS = ['zlib', 'complevel', 'shuffle', 'least_significant_digit']
_NOT_ATTRS = ['size', 'dtype', 'dat', 'dim', 'var'] + _NC4_OPTIONS
_SCALAR_TYPES = [float, int, np.float, np.int]
_ARRAY_TYPES = [np.ndarray, list, tuple]

def _create_var(nc_fid, name, dtype, dimensions=None, attributes=None):
    if dimensions is None:
        dimensions = ()
    if attributes is None:
        attributes = {}
    else:
        attributes = {key:value for key, value in attributes.items() if key in _NC4_OPTIONS}
    return nc_fid.createVariable(name, dtype, dimensions, **attributes)


def ncgen(filename, data, nc_config, nc_format='NETCDF4',
        return_instance=False, clobber=False):
    """
    generates a NetCDF file based on a given data and configuration file

    Parameters
    ----------
    filename : str
        string containing the filename and path
    data : dict
        Python dictionary containing appropriate data
    nc_config : dict or file path
        Configuration options for globel attributes,
        dimensions, and variables
        Either as a dict or toml/json file
    nc_format : str (default='NETCDF4')
        See netCDF4 documentation for options
    return_instance : Boolean
        If you plan to append, get the instance of the NetCDF object
    clobber : Boolean
        netCDF4 can't open or delete bad NetCDF files. As a safeguard,
        the files must be manually removed
    """
    if os.path.exists(filename):
        if clobber:
            os.remove(filename)
        else:
            raise IOError("NetCDF file already exists: %s" % filename)
    if nc_format not in netCDF4._netCDF4._format_dict:
        raise ValueError(nc_format + " not a valid netCDF4 module format")
    if not isinstance(nc_config, dict):
        from collections import OrderedDict
        ext = os.path.basename(nc_config).split('.')[-1]
        if ext == 'json':
            import json
            nc_config = json.load(open(nc_config, 'r'), object_pairs_hook=OrderedDict)
        elif ext == 'toml':
            import toml
            nc_config = toml.load(open(nc_config, 'r'), _dict=OrderedDict)
        else:
            raise IOError("The following file extension for the configuration file is not supported: " + ext)
    nc_fid = netCDF4.Dataset(filename, mode='w', clobber=clobber,
                             format=nc_format)
    nc_attrs = nc_config['global_attributes']
    for global_attr in nc_attrs:
        if global_attr not in _standard_global_attr:
            warnings.warn("%s not in list of standard global attributes" % global_attr)
        setattr(nc_fid, global_attr, nc_attrs[global_attr])
    history = ''
    if 'history' in nc_attrs:
        history += nc_attrs['history'] 
    nc_fid.history = " Generated %s" % datetime.datetime.utcnow()
    if 'groups' in nc_config:
        for groupname in nc_config['groups']:
            group = nc_fid.createGroup(groupname)
            _add_to_group(group, data['groups'][groupname], nc_config['groups'][groupname], nc_format)
    else:
        _add_to_group(nc_fid, data, nc_config, nc_format)
    nc_fid.close()
    if return_instance:
        nc_fid = netCDF4.Dataset(filename, mode='a')
        return nc_fid


def _add_to_group(group, data, config, nc_format):
    def _add_attribute(obj, attribute, attribute_value, dtype):
<<<<<<< HEAD
        if any([isinstance(attribute_value, current_type) for current_type in _SCALAR_TYPES]):
            attribute_value =  np.dtype(dtype).type(attribute_value)
        elif any([isinstance(attribute_value, current_type) for current_type in _ARRAY_TYPES]):
            attribute_value = np.array(attribute_value, dtype=dtype)
=======
        if attribute not in ["add_offset", "scale_factor", "least_significant_digit", "actual_range"]:
            if any([isinstance(attribute_value, current_type) for current_type in [float, int, np.float, np.int]]):
                attribute_value =  np.dtype(dtype).type(attribute_value)
            elif any([isinstance(attribute_value, current_type) for current_type in [np.ndarray, list, tuple]]):
                attribute_value = np.array(attribute_value, dtype=dtype)
>>>>>>> 28ad9143
        obj.setncattr(attribute, attribute_value)

    if 'attributes' in config:
        attrs = config['attributes']
        for attr in attrs:
            group.setncattr(attr, attrs[attr])
    nc_dims = config['dimensions']
    for dim in nc_dims:
        ncattrs = list(nc_dims[dim].keys())
        if 'size' in ncattrs:
            group.createDimension(dim, nc_dims[dim]['size'])
        elif 'dat' in ncattrs and any([isinstance(data[nc_dims[dim]['dat']], current_type) for current_type in _ARRAY_TYPES]):
            group.createDimension(dim, np.array(data[nc_dims[dim]['dat']]).size)
        elif 'dat' in ncattrs and any([isinstance(data[nc_dims[dim]['dat']], current_type) for current_type in _SCALAR_TYPES]):
            group.createDimension(dim, data[nc_dims[dim]['dat']])
        else:
            group.createDimension(dim, None)
        var_create = True
        if 'var' in ncattrs:
            var_create = nc_dims[dim]['var']
        if var_create:
            dtype = np.dtype(nc_dims[dim]['dtype'])
            nc_dim = _create_var(group, name=dim, dtype=np.dtype(nc_dims[dim]['dtype']), dimensions=(dim), attributes=nc_dims[dim])
            for ncattr in ncattrs:
                if ncattr not in _NOT_ATTRS:
                    _add_attribute(nc_dim, ncattr,  nc_dims[dim][ncattr], dtype)
                elif ncattr == 'dat':
                    group.variables[dim][:] = data[nc_dims[dim]['dat']]
    nc_vars = config['variables']
    for var in nc_vars:
        if nc_vars[var]['dtype'] == 'str':
            if nc_format != 'NETCDF4':
                dtype = 'c'
            else:
                dtype = np.str
        else:
            dtype = np.dtype(nc_vars[var]['dtype'])
        has_dim = 'dim' in nc_vars[var]
        if has_dim:
            dimensions = nc_vars[var]['dim']
            assert all(dim in nc_dims for dim in dimensions), \
                "One of the dimensions for %s does not exist" % var
            nc_var = _create_var(group, name=var, dtype=dtype, dimensions=(dimensions), attributes=nc_vars[var])
        else:
            if dtype == 'c':
                size = len(data[var])
                name = "strdim%02d" % size
                if name not in nc_fid.variables:
                    group.createDimension(name, size)
                nc_var = _create_var(group, name=var, dtype=dtype, dimensions=(name,), attributes=nc_vars[var])
            else:
                nc_var = _create_var(group, name=var, dtype=dtype, attributes=nc_vars[var])
        for ncattr in list(nc_vars[var].keys()):
            if ncattr not in _NOT_ATTRS:
                attr_value = nc_vars[var][ncattr]
                _add_attribute(nc_var, ncattr, attr_value, dtype)
        if var in data:
            if dtype == 'c':
                data_entry = netCDF4.stringtoarr(data[var], len(data[var]))
                for count, char in enumerate(data[var]):
                    group.variables[var][count] = data_entry[count]
            else:
                data_entry = data[var]
                if has_dim:
                    group.variables[var][:] = data_entry.astype(dtype)
                else:
                    group.variables[var][0] = data_entry<|MERGE_RESOLUTION|>--- conflicted
+++ resolved
@@ -96,18 +96,11 @@
 
 def _add_to_group(group, data, config, nc_format):
     def _add_attribute(obj, attribute, attribute_value, dtype):
-<<<<<<< HEAD
-        if any([isinstance(attribute_value, current_type) for current_type in _SCALAR_TYPES]):
-            attribute_value =  np.dtype(dtype).type(attribute_value)
-        elif any([isinstance(attribute_value, current_type) for current_type in _ARRAY_TYPES]):
-            attribute_value = np.array(attribute_value, dtype=dtype)
-=======
         if attribute not in ["add_offset", "scale_factor", "least_significant_digit", "actual_range"]:
-            if any([isinstance(attribute_value, current_type) for current_type in [float, int, np.float, np.int]]):
+            if any([isinstance(attribute_value, current_type) for current_type in _SCALAR_TYPES]):
                 attribute_value =  np.dtype(dtype).type(attribute_value)
-            elif any([isinstance(attribute_value, current_type) for current_type in [np.ndarray, list, tuple]]):
+            elif any([isinstance(attribute_value, current_type) for current_type in _ARRAY_TYPES]):
                 attribute_value = np.array(attribute_value, dtype=dtype)
->>>>>>> 28ad9143
         obj.setncattr(attribute, attribute_value)
 
     if 'attributes' in config:
